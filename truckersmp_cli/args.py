"""
Arguments handler for truckersmp-cli main script.

Licensed under MIT.
"""

import argparse
import logging
import os
import platform
import sys

from .utils import VDF_IS_AVAILABLE, get_current_steam_user
from .variables import AppId, Args, Dir


ACTIONS = (
    ("start", "start game"),
    ("update", "update/install latest game"),
    ("downgrade", 'downgrade game (install game from "temporary_X_Y" branch)'),
    ("updateandstart", '"update" and "start"'),
    ("ustart", 'same as "updateandstart" ("update" and "start")'),
    ("downgradeandstart", '"downgrade" and "start"'),
    ("dstart", 'same as "downgradeandstart" ("downgrade" and "start")'),
)

GAMES = (
    ("ets2mp", "ETS2 multiplayer"),
    ("ets2", "ETS2 singleplayer"),
    ("atsmp", "ATS multiplayer"),
    ("ats", "ATS singleplayer"),
)


def check_args_errors():
    """Check command-line arguments."""
    # pylint: disable=too-many-branches,too-many-statements

    # warn if using deprecated options
    if Args.ets2:
        logging.warning("'--ets2' ('-e') option is deprecated, use new syntax instead")
    if Args.ats:
        logging.warning("'--ats' ('-a') option is deprecated, use new syntax instead")
    if Args.update:
        logging.warning("'--update' ('-u') option is deprecated, use new syntax instead")
    if Args.downgrade:
        logging.warning("'--downgrade' option is deprecated, use new syntax instead")
    if Args.start:
        logging.warning("'--start' ('-s') option is deprecated, use new syntax instead")
    if Args.singleplayer:
        logging.warning("'--singleplayer' option is deprecated, use new syntax instead")

    # check actions in new syntax
    if Args.action == "start":
        Args.start = True
    elif Args.action == "update":
        Args.update = True
    elif Args.action == "downgrade":
        Args.downgrade = True
    elif Args.action == "updateandstart" or Args.action == "ustart":
        Args.update = Args.start = True
    elif Args.action == "downgradeandstart" or Args.action == "dstart":
        Args.downgrade = Args.start = True

    # check game names in new syntax
    if Args.game == "ets2mp":
        Args.ets2 = True
    elif Args.game == "atsmp":
        Args.ats = True
    elif Args.game == "ets2":
        Args.ets2 = Args.singleplayer = True
    elif Args.game == "ats":
        Args.ats = Args.singleplayer = True

    # "--downgrade" implies "--update"
    if Args.downgrade:
        Args.update = True

    # checks for updating and/or starting
    if not Args.update and not Args.start:
        logging.info("--update/--start not specified, doing both.")
        Args.start = True
        Args.update = True

    # make sure only one game is chosen
    if Args.ats and Args.ets2:
        sys.exit("It's only possible to use one game at a time.")
    elif not Args.ats and not Args.ets2:
        logging.info("--ats/--ets2 not specified, choosing ETS2.")
        Args.ets2 = True

    game = "ats" if Args.ats else "ets2"
    Args.steamid = str(AppId.game[game])
    if not Args.prefixdir:
        Args.prefixdir = Dir.default_prefixdir[game]
    if not Args.gamedir:
        Args.gamedir = Dir.default_gamedir[game]

    # make sure proton and wine aren't chosen at the same time
    if Args.proton and Args.wine:
        sys.exit("Start/Update with Proton (-p) or Wine (-w)?")
    elif not Args.proton and not Args.wine:
        if platform.system() == "Linux":
            logging.info("Platform is Linux, using Proton")
            Args.proton = True
        else:
            logging.info("Platform is not Linux, using Wine")
            Args.wine = True

    # make sure proton and wine are using the same default
    if Args.wine:
        if (Args.prefixdir == Dir.default_prefixdir["ats"]
                or Args.prefixdir == Dir.default_prefixdir["ets2"]):
            logging.debug("""Prefix directory is the default while using Wine,
making sure it's the same directory as Proton""")
            Args.prefixdir = os.path.join(Args.prefixdir, "pfx")

        # always activate the Windows Steam check when not using Proton
        Args.check_windows_steam = True

    # default Steam directory for Wine
    if not Args.wine_steam_dir:
        Args.wine_steam_dir = os.path.join(
            Args.prefixdir,
            "" if Args.wine else "pfx",
            "dosdevices/c:/Program Files (x86)/Steam")

    # checks for starting while not updating
    if Args.start and not Args.update:
        # check for game
        if (not os.path.isfile(
                os.path.join(Args.gamedir, "bin/win_x64/eurotrucks2.exe"))
                and not os.path.isfile(
                    os.path.join(Args.gamedir, "bin/win_x64/amtrucks.exe"))):
            sys.exit("""Game not found in {}
Need to download (-u) the game?""".format(Args.gamedir))

    # checks for updating
    if Args.update and not Args.account:
        if VDF_IS_AVAILABLE:
            Args.account = get_current_steam_user()
        if not Args.account:
            logging.info("Unable to find logged in steam user automatically.")
            sys.exit("Need the steam account name (-n name) to update.")

    # check for Wine desktop size
    if Args.wine_desktop:
        split_size = Args.wine_desktop.split("x")
        if len(split_size) != 2:
            sys.exit("Desktop size ({}) must be 'WIDTHxHEIGHT' format".format(
                Args.wine_desktop))
        try:
            # if given desktop size is too small,
            # set to 1024x768 (the lowest resolution in ETS2/ATS)
            if int(split_size[0]) < 1024 or int(split_size[1]) < 768:
                logging.info(
                    "Desktop size (%s) is too small, setting size to 1024x768.",
                    Args.wine_desktop,
                )
                Args.wine_desktop = "1024x768"
        except ValueError:
            sys.exit("Invalid desktop width or height ({})".format(Args.wine_desktop))

    # info
    logging.info("AppID/GameID: %s (%s)", Args.steamid, game)
    logging.info("Game directory: %s", Args.gamedir)
    logging.info("Prefix: %s", Args.prefixdir)
    if Args.proton:
        logging.info("Proton directory: %s", Args.protondir)


def create_arg_parser():
    """
    Create an ArgumentParser object.

    This function returns 2-element tuple:
    * The 1st element is the new ArgumentParser object
      (used only in "truckersmp-cli" program)
    * The 2nd element is a list of _StoreAction objects
      (used only in "gen_completions" program)
    """
    desc = """
A simple launcher for TruckersMP to play ATS or ETS2 in multiplayer.

truckersmp-cli allows to download TruckersMP and handles starting TruckersMP
through Wine while supporting the Windows versions of
American Truck Simulator and Euro Truck Simulator 2.

The Windows version of Steam should already be able to run in the same
Wine prefix. The Windows versions of ATS and ETS2 can be installed and updated
via SteamCMD while all running Steam processes will be stopped
to prevent Steam from loosing connection. Your Steam password
and guard code are required by SteamCMD once for this to work.

On Linux it's possible to start TruckersMP through Proton.
A working native Steam installation is needed for this which has
the desired game installed or with an update pending.
SteamCMD can use your saved credentials for convenience.
"""
    store_actions = []
    epilog = "Proton AppID list:\n"
    for key, val in AppId.proton.items():
        default_mark = ""
        if key == AppId.proton["default"]:
            default_mark += " (Default)"
        if key != "default":
            epilog += "    Proton {:13}: {:>10}{}\n".format(key, val, default_mark)
    parser = argparse.ArgumentParser(
        description=desc, epilog=epilog,
        formatter_class=argparse.RawDescriptionHelpFormatter)
    store_actions.append(parser.add_argument(
        "-a", "--ats",
        help="**DEPRECATED** use American Truck Simulator",
        action="store_true"))
    store_actions.append(parser.add_argument(
        "-b", "--beta", metavar="VERSION", type=str,
        help="""set game version to VERSION,
                useful for downgrading (e.g. "temporary_1_35")"""))
    store_actions.append(parser.add_argument(
        "-d", "--enable-d3d11",
        help="use Direct3D 11 instead of OpenGL",
        action="store_true"))
    store_actions.append(parser.add_argument(
        "-e", "--ets2",
        help="""**DEPRECATED** use Euro Truck Simulator 2
                [Default if neither ATS or ETS2 are specified] """,
        action="store_true"))
    store_actions.append(parser.add_argument(
        "-g", "--gamedir", metavar="DIR", type=str,
        help="""choose a different directory for the game files
                [Default: $XDG_DATA_HOME/truckersmp-cli/(Game name)/data]"""))
    store_actions.append(parser.add_argument(
        "-i", "--proton-appid", metavar="APPID", type=int,
        default=AppId.proton[AppId.proton["default"]],
        help="""choose a different AppID for Proton (Needs an update for changes)
                [Default: {}]""".format(AppId.proton[AppId.proton["default"]])))
    store_actions.append(parser.add_argument(
        "-l", "--logfile", metavar="LOG", type=str,
        default="",
        help="""write log into LOG, "-vv" option is recommended
                [Default: Empty string (only stderr)]
                Note: Messages from Steam/SteamCMD won't be written,
                only from this script (Game logs are written into
                "My Documents/{ETS2,ATS}MP/logs/client_*.log")"""))
    store_actions.append(parser.add_argument(
        "-m", "--moddir", metavar="DIR", type=str,
        help="""choose a different directory for the mod files
                [Default: $XDG_DATA_HOME/truckersmp-cli/TruckersMP,
                Fallback: ./truckersmp]"""))
    store_actions.append(parser.add_argument(
        "-n", "--account", metavar="NAME", type=str,
        help="""steam account name to use
                (This account should own the game and ideally is logged in
                with saved credentials)"""))
    store_actions.append(parser.add_argument(
        "-o", "--protondir", metavar="DIR", type=str,
        default=Dir.default_protondir,
        help="""choose a different Proton directory
                [Default: $XDG_DATA_HOME/truckersmp-cli/Proton]
                While updating any previous version in this folder gets changed
                to the given (-i) or default Proton version"""))
    store_actions.append(parser.add_argument(
        "-p", "--proton",
        help="""start the game with Proton
                [Default on Linux if neither Proton or Wine are specified] """,
        action="store_true"))
    store_actions.append(parser.add_argument(
        "-s", "--start",
        help="""**DEPRECATED** start the game
                [Default if neither start or update are specified]""",
        action="store_true"))
    store_actions.append(parser.add_argument(
        "-u", "--update",
        help="""**DEPRECATED** update the game
                [Default if neither start or update are specified]""",
        action="store_true"))
    store_actions.append(parser.add_argument(
        "-v", "--verbose",
        help="verbose output (none:error, once:info, twice or more:debug)",
        action="count"))
    store_actions.append(parser.add_argument(
        "-w", "--wine",
        help="""start the game with Wine
                [Default on other systems if neither Proton or Wine are specified]""",
        action="store_true"))
    store_actions.append(parser.add_argument(
        "-x", "--prefixdir", metavar="DIR", type=str,
        help="""choose a different directory for the prefix
                [Default: $XDG_DATA_HOME/truckersmp-cli/(Game name)/prefix]"""))
    store_actions.append(parser.add_argument(
        "--activate-native-d3dcompiler-47",
        help="""activate native 64-bit d3dcompiler_47.dll when starting
                (Needed for D3D11 renderer)""",
        action="store_true"))
    store_actions.append(parser.add_argument(
        "--check-windows-steam",
        help="""check for the Windows Steam version on updating when using Proton""",
        action="store_true"))
    store_actions.append(parser.add_argument(
        "--disable-proton-overlay",
        help="disable Steam Overlay when using Proton",
        action="store_true"))
    store_actions.append(parser.add_argument(
        "--downgrade",
        help="""**DEPRECATED** downgrade to the latest version supported by TruckersMP
                Note: This option implies "--update" option and
                is ignored if "--beta" ("-b") option is specified""",
<<<<<<< HEAD
        action="store_true")
    parser.add_argument(
        "--game-options", metavar="OPTIONS", type=str,
        default="-nointro -64bit",
        help="""specify ATS/ETS2 options
                Note: If specifying one option, use "--game-options=-option" format
                [Default: "-nointro -64bit"]""")
    parser.add_argument(
=======
        action="store_true"))
    store_actions.append(parser.add_argument(
>>>>>>> 7f6541d0
        "--native-steam-dir", metavar="DIR", type=str,
        default="auto",
        help="""choose native Steam installation,
                useful only if your Steam directory is not detected automatically
                [Default: "auto"]"""))
    store_actions.append(parser.add_argument(
        "--self-update",
        help="""update files to the latest release and quit
                Note: Python package users should use pip instead""",
        action="store_true"))
    store_actions.append(parser.add_argument(
        "--singleplayer",
        help="""**DEPRECATED** start singleplayer game, useful for save editing,
                using/testing DXVK in singleplayer, etc.""",
        action="store_true"))
    store_actions.append(parser.add_argument(
        "--skip-update-proton",
        help="""skip updating already-installed Proton
                when updating game with Proton enabled""",
        action="store_true"))
    store_actions.append(parser.add_argument(
        "--use-wined3d",
        help="use OpenGL-based D3D11 instead of DXVK when using Proton",
        action="store_true"))
    store_actions.append(parser.add_argument(
        "--wine-desktop", metavar="SIZE", type=str,
        help="""use Wine desktop, work around missing TruckerMP overlay
                after tabbing out using DXVK, mouse clicking won't work
                in other GUI apps while the game is running, SIZE must be
                'WIDTHxHEIGHT' format (e.g. 1920x1080)"""))
    store_actions.append(parser.add_argument(
        "--wine-steam-dir", metavar="DIR", type=str,
        help="""choose a directory for Windows version of Steam
                [Default: "C:\\Program Files (x86)\\Steam" in the prefix]"""))
    store_actions.append(parser.add_argument(
        "--without-wine-discord-ipc-bridge",
        help="don't use wine-discord-ipc-bridge for Discord Rich Presence",
        action="store_true"))
    store_actions.append(parser.add_argument(
        "--version",
        help="""print version information and quit""",
        action="store_true"))
    group_action_desc = "choose an action"
    for name, desc in ACTIONS:
        group_action_desc += "\n  {:17} : {}".format(name, desc)
    group_action = parser.add_argument_group("action", group_action_desc)
    group_action.add_argument(
        "action",
        # currently we can't set the default value because it may change
        # values from deprecated options
        # when we drop the options we need to
        # set default="updateandstart" and remove "none"
        choices=[act[0] for act in ACTIONS] + ["none", ],
        default="none",
        nargs="?")
    group_game_desc = "choose a game"
    for name, desc in GAMES:
        group_game_desc += "\n  {:6} : {}".format(name, desc)
    group_game = parser.add_argument_group("game", group_game_desc)
    group_game.add_argument(
        "game",
        # similarly, when we drop deprecated options we need to
        # set default="ets2mp" and remove "none"
        choices=[game[0] for game in GAMES] + ["none", ],
        default="none",
        nargs="?")

    return parser, store_actions<|MERGE_RESOLUTION|>--- conflicted
+++ resolved
@@ -305,19 +305,15 @@
         help="""**DEPRECATED** downgrade to the latest version supported by TruckersMP
                 Note: This option implies "--update" option and
                 is ignored if "--beta" ("-b") option is specified""",
-<<<<<<< HEAD
         action="store_true")
-    parser.add_argument(
+    store_actions.append(parser.add_argument(
         "--game-options", metavar="OPTIONS", type=str,
         default="-nointro -64bit",
         help="""specify ATS/ETS2 options
                 Note: If specifying one option, use "--game-options=-option" format
                 [Default: "-nointro -64bit"]""")
-    parser.add_argument(
-=======
-        action="store_true"))
-    store_actions.append(parser.add_argument(
->>>>>>> 7f6541d0
+        action="store_true"))
+    store_actions.append(parser.add_argument(
         "--native-steam-dir", metavar="DIR", type=str,
         default="auto",
         help="""choose native Steam installation,
